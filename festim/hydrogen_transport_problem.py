--- conflicted
+++ resolved
@@ -548,19 +548,6 @@
 
                 self.formulation += ((u - u_n) / self.dt) * v * self.dx(vol.id)
 
-<<<<<<< HEAD
-                # add sources
-                # TODO implement this
-                # for source in self.sources:
-                #     # f = Constant(my_mesh.mesh, (PETSc.ScalarType(0)))
-                #     if source.species == spe:
-                #         formulation += source * v * self.dx
-                # add fluxes
-                # TODO implement this
-                # for bc in self.boundary_conditions:
-                #     pass
-                #     if bc.species == spe and bc.type != "dirichlet":
-                #         formulation += bc * v * self.ds
         # TODO what if a reaction happens only in one sudomain
         for reaction in self.reactions:
             # reactant 1
@@ -583,7 +570,6 @@
                 * reaction.product.test_function
                 * self.dx
             )
-=======
         # add sources
         for source in self.sources:
             self.formulation -= (
@@ -598,7 +584,6 @@
             #     pass
             #     if bc.species == spe and bc.type != "dirichlet":
             #         formulation += bc * v * self.ds
->>>>>>> f18255e7
 
     def create_solver(self):
         """Creates the solver of the model"""
