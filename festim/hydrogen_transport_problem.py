from dolfinx import fem
from dolfinx.nls.petsc import NewtonSolver
from dolfinx.io import XDMFFile
import ufl
from mpi4py import MPI
from dolfinx.fem import Function, form, assemble_scalar
from dolfinx.mesh import meshtags
from ufl import TestFunction, dot, grad, Measure, FacetNormal
import numpy as np
import tqdm.autonotebook


import festim as F


class HydrogenTransportProblem:
    """
    Hydrogen Transport Problem.

    Args:
        mesh (festim.Mesh): the mesh of the model
        subdomains (list of festim.Subdomain): the subdomains of the model
        species (list of festim.Species): the species of the model
        temperature (float or fem.Constant): the temperature of the model
        sources (list of festim.Source): the hydrogen sources of the model
        boundary_conditions (list of festim.BoundaryCondition): the boundary
            conditions of the model
        solver_parameters (dict): the solver parameters of the model
        exports (list of festim.Export): the exports of the model

    Attributes:
        mesh (festim.Mesh): the mesh of the model
        subdomains (list of festim.Subdomain): the subdomains of the model
        species (list of festim.Species): the species of the model
        temperature (fem.Constant): the temperature of the model
        boundary_conditions (list of festim.BoundaryCondition): the boundary
            conditions of the model
        solver_parameters (dict): the solver parameters of the model
        exports (list of festim.Export): the exports of the model
        dx (dolfinx.fem.dx): the volume measure of the model
        ds (dolfinx.fem.ds): the surface measure of the model
        function_space (dolfinx.fem.FunctionSpace): the function space of the
            model
        facet_meshtags (dolfinx.mesh.MeshTags): the facet tags of the model
        volume_meshtags (dolfinx.mesh.MeshTags): the volume tags of the
            model
        formulation (ufl.form.Form): the formulation of the model
        solver (dolfinx.nls.newton.NewtonSolver): the solver of the model

    Usage:
        >>> import festim as F
        >>> my_model = F.HydrogenTransportProblem()
        >>> my_model.mesh = F.Mesh(...)
        >>> my_model.subdomains = [F.Subdomain(...)]
        >>> my_model.species = [F.Species(name="H"), F.Species(name="Trap")]
        >>> my_model.temperature = 500
        >>> my_model.sources = [F.Source(...)]
        >>> my_model.boundary_conditions = [F.BoundaryCondition(...)]
        >>> my_model.initialise()

        or

        >>> my_model = F.HydrogenTransportProblem(
        ...     mesh=F.Mesh(...),
        ...     subdomains=[F.Subdomain(...)],
        ...     species=[F.Species(name="H"), F.Species(name="Trap")],
        ... )
        >>> my_model.initialise()

    """

    def __init__(
        self,
        mesh=None,
        subdomains=[],
        species=[],
        temperature=None,
        sources=[],
        boundary_conditions=[],
        settings=None,
        exports=[],
    ) -> None:
        self.mesh = mesh
        self.subdomains = subdomains
        self.species = species
        self.temperature = temperature
        self.sources = sources
        self.boundary_conditions = boundary_conditions
        self.settings = settings
        self.exports = exports

        self.dx = None
        self.ds = None
        self.function_space = None
        self.facet_meshtags = None
        self.volume_meshtags = None
        self.formulation = None
        self.volume_subdomains = []
        self.bc_forms = []

    @property
    def temperature(self):
        return self._temperature

    @temperature.setter
    def temperature(self, value):
        if value is None:
            self._temperature = value
        else:
            self._temperature = F.as_fenics_constant(value, self.mesh.mesh)

    def initialise(self):
        self.define_function_space()
        self.define_markers_and_measures()
        self.assign_functions_to_species()

        self.t = fem.Constant(self.mesh.mesh, 0.0)

        self.define_boundary_conditions()
        self.create_formulation()
        self.create_solver()
        self.defing_export_writers()

    def defing_export_writers(self):
        """Defines the export writers of the model"""
        for export in self.exports:
            # TODO implement when export.field is an int or str
            # then find solution from index of species

            if isinstance(export, (F.VTXExport, F.XDMFExport)):
                export.define_writer(MPI.COMM_WORLD)
                if isinstance(export, F.XDMFExport):
                    export.writer.write_mesh(self.mesh.mesh)

    def define_function_space(self):
        element_CG = ufl.FiniteElement("CG", self.mesh.mesh.ufl_cell(), 1)
        elements = []
        if len(self.species) == 1:
            mixed_element = element_CG
        else:
            for spe in self.species:
                if isinstance(spe, F.Species):
                    # TODO check if mobile or immobile for traps
                    elements.append(element_CG)
        mixed_element = ufl.MixedElement(elements)

        self.function_space = fem.FunctionSpace(self.mesh.mesh, mixed_element)

        self.u = Function(self.function_space)
        self.u_n = Function(self.function_space)

    def assign_functions_to_species(self):
        """Creates for each species the solution, prev solution and test
        function"""
        sub_solutions = list(ufl.split(self.u))
        sub_prev_solution = list(ufl.split(self.u_n))

        if len(self.species) == 1:
            sub_test_functions = [ufl.TestFunction(self.function_space)]
            self.species[0].sub_function_space = self.function_space
        else:
            sub_test_functions = list(ufl.TestFunctions(self.function_space))
            for idx, spe in enumerate(self.species):
                spe.sub_function_space = self.function_space.sub(idx)

        for idx, spe in enumerate(self.species):
            spe.solution = sub_solutions[idx]
            spe.prev_solution = sub_prev_solution[idx]
            spe.test_function = sub_test_functions[idx]

    def define_markers_and_measures(self):
        """Defines the markers and measures of the model"""

        dofs_facets, tags_facets = [], []

        # find all cells in domain and mark them as 0
        num_cells = self.mesh.mesh.topology.index_map(self.mesh.vdim).size_local
        mesh_cell_indices = np.arange(num_cells, dtype=np.int32)
        tags_volumes = np.full(num_cells, 0, dtype=np.int32)

        for sub_dom in self.subdomains:
            if isinstance(sub_dom, F.SurfaceSubdomain1D):
                dof = sub_dom.locate_dof(self.mesh.mesh, self.mesh.fdim)
                dofs_facets.append(dof)
                tags_facets.append(sub_dom.id)
            if isinstance(sub_dom, F.VolumeSubdomain1D):
                # find all cells in subdomain and mark them as sub_dom.id
                self.volume_subdomains.append(sub_dom)
                entities = sub_dom.locate_subdomain_entities(
                    self.mesh.mesh, self.mesh.vdim
                )
                tags_volumes[entities] = sub_dom.id

        # check if all borders are defined
        if isinstance(self.mesh, F.Mesh1D):
            self.mesh.check_borders(self.volume_subdomains)

        # dofs and tags need to be in np.in32 format for meshtags
        dofs_facets = np.array(dofs_facets, dtype=np.int32)
        tags_facets = np.array(tags_facets, dtype=np.int32)

        # define mesh tags
        self.facet_meshtags = meshtags(
            self.mesh.mesh, self.mesh.fdim, dofs_facets, tags_facets
        )
        self.volume_meshtags = meshtags(
            self.mesh.mesh, self.mesh.vdim, mesh_cell_indices, tags_volumes
        )

        # define measures
        self.ds = Measure(
            "ds", domain=self.mesh.mesh, subdomain_data=self.facet_meshtags
        )
        self.dx = Measure(
            "dx", domain=self.mesh.mesh, subdomain_data=self.volume_meshtags
        )

    def define_boundary_conditions(self):
        """Defines the dirichlet boundary conditions of the model"""
        for bc in self.boundary_conditions:
            if isinstance(bc.species, str):
                for spe in self.species:
                    if spe.name == bc.species:
                        bc.species = spe
                    else:
                        raise ValueError(
                            f"Species {bc.species} not found in model species"
                        )

            if isinstance(bc, F.DirichletBC):
                bc_dofs = bc.define_surface_subdomain_dofs(
                    self.facet_meshtags, self.mesh, bc.species.sub_function_space
                )
                bc.create_value(
                    self.mesh.mesh,
                    bc.species.sub_function_space,
                    self.temperature,
                    self.t,
                )
                form = bc.create_formulation(
                    dofs=bc_dofs,
                    function_space=bc.species.sub_function_space,
                )
                self.bc_forms.append(form)

    def create_formulation(self):
        """Creates the formulation of the model"""
        if len(self.sources) > 1:
            raise NotImplementedError("Sources not implemented yet")

        # TODO expose dt as parameter of the model
        # dt = fem.Constant(self.mesh.mesh, 1 / 20)

        self.dt = F.as_fenics_constant(self.settings.dt, self.mesh.mesh)

        self.formulation = 0

        for spe in self.species:
            u = spe.solution
            u_n = spe.prev_solution
            v = spe.test_function

            for vol in self.volume_subdomains:
                # TODO adapt this for multispecies
                D = vol.material.get_diffusion_coefficient(
                    self.mesh.mesh, self.temperature, spe
                )

                self.formulation += dot(D * grad(u), grad(v)) * self.dx(vol.id)
                self.formulation += ((u - u_n) / self.dt) * v * self.dx(vol.id)

                # add sources
                # TODO implement this
                # for source in self.sources:
                #     # f = Constant(my_mesh.mesh, (PETSc.ScalarType(0)))
                #     if source.species == spe:
                #         formulation += source * v * self.dx
                # add fluxes
                # TODO implement this
                # for bc in self.boundary_conditions:
                #     pass
                #     if bc.species == spe and bc.type != "dirichlet":
                #         formulation += bc * v * self.ds

    def create_solver(self):
        """Creates the solver of the model"""
        problem = fem.petsc.NonlinearProblem(
            self.formulation,
            self.u,
            bcs=self.bc_forms,
        )
        solver = NewtonSolver(MPI.COMM_WORLD, problem)
        self.solver = solver
        self.solver.atol = 1e10
        self.solver.rtol = 1e-10

    def run(self):
        """Runs the model for a given time"""
        final_time = self.settings.final_time

        mobile_H_xdmf = XDMFFile(MPI.COMM_WORLD, "mobile_H.xdmf", "w")
        mobile_D_xdmf = XDMFFile(MPI.COMM_WORLD, "mobile_D.xdmf", "w")
        mobile_H_xdmf.write_mesh(self.mesh.mesh)
        mobile_D_xdmf.write_mesh(self.mesh.mesh)

<<<<<<< HEAD
        n = self.mesh.n
        D = self.subdomains[0].material.get_diffusion_coefficient(
            self.mesh.mesh, self.temperature
        )
        cm = self.species[0].solution
=======
>>>>>>> 8fc60e20
        progress = tqdm.autonotebook.tqdm(
            desc="Solving H transport problem", total=final_time, unit_scale=True
        )
        while self.t.value < final_time:
            progress.update(self.dt.value)
            self.t.value += self.dt.value

            # update boundary conditions
            for bc in self.boundary_conditions:
                bc.update(float(self.t))

            self.solver.solve(self.u)

<<<<<<< HEAD
            # post processing

            surface_flux = form(D * dot(grad(cm), n) * self.ds(2))
=======
            # sub_solutions = list(self.u.split())
            if len(self.species) == 1:
                res = self.u
            else:
                res = list(self.u.split())
>>>>>>> 8fc60e20

            mobile_H_xdmf.write_function(res[0], self.t.value)
            mobile_D_xdmf.write_function(res[1], self.t.value)

            for export in self.exports:
                if isinstance(export, (F.VTXExport, F.XDMFExport)):
                    export.write(float(self.t))

            # update previous solution
            self.u_n.x.array[:] = self.u.x.array[:]

<<<<<<< HEAD
        return times, flux_values
=======
        mobile_H_xdmf.close()
        mobile_D_xdmf.close()

    def post_processing(self, solution):
        if len(self.species) == 1:
            res = solution
        else:
            res = list(solution.split())

            for idx, spe in enumerate(self.species):
                for export in self.exports:
                    if isinstance(export, F.VTXExport):
                        if spe.name == export.species:
                            export.write(res[idx], self.t.value)
                    if isinstance(export, F.XDMFExport):
                        if spe.name == export.species:
                            export.write(res[idx], self.t.value)
>>>>>>> 8fc60e20
<|MERGE_RESOLUTION|>--- conflicted
+++ resolved
@@ -303,14 +303,6 @@
         mobile_H_xdmf.write_mesh(self.mesh.mesh)
         mobile_D_xdmf.write_mesh(self.mesh.mesh)
 
-<<<<<<< HEAD
-        n = self.mesh.n
-        D = self.subdomains[0].material.get_diffusion_coefficient(
-            self.mesh.mesh, self.temperature
-        )
-        cm = self.species[0].solution
-=======
->>>>>>> 8fc60e20
         progress = tqdm.autonotebook.tqdm(
             desc="Solving H transport problem", total=final_time, unit_scale=True
         )
@@ -324,17 +316,11 @@
 
             self.solver.solve(self.u)
 
-<<<<<<< HEAD
-            # post processing
-
-            surface_flux = form(D * dot(grad(cm), n) * self.ds(2))
-=======
             # sub_solutions = list(self.u.split())
             if len(self.species) == 1:
                 res = self.u
             else:
                 res = list(self.u.split())
->>>>>>> 8fc60e20
 
             mobile_H_xdmf.write_function(res[0], self.t.value)
             mobile_D_xdmf.write_function(res[1], self.t.value)
@@ -346,9 +332,6 @@
             # update previous solution
             self.u_n.x.array[:] = self.u.x.array[:]
 
-<<<<<<< HEAD
-        return times, flux_values
-=======
         mobile_H_xdmf.close()
         mobile_D_xdmf.close()
 
@@ -365,5 +348,4 @@
                             export.write(res[idx], self.t.value)
                     if isinstance(export, F.XDMFExport):
                         if spe.name == export.species:
-                            export.write(res[idx], self.t.value)
->>>>>>> 8fc60e20
+                            export.write(res[idx], self.t.value)