from dolfinx import fem
import festim as F
import ufl


class SurfaceFlux(F.SurfaceQuantity):
    """Computes the flux of a field on a given surface

    Args:
        field (festim.Species): species for which the surface flux is computed
        surface (festim.SurfaceSubdomain1D): surface subdomain
        filename (str, optional): name of the file to which the surface flux is exported

    Attributes:
        see `festim.SurfaceQuantity`
    """

    def __init__(
        self,
        field: F.Species,
        surface: F.SurfaceSubdomain1D,
        filename: str = None,
    ) -> None:
        super().__init__(field, surface, filename)

<<<<<<< HEAD
    @property
    def title(self):
        return f"{self.field.name} flux surface {self.surface.id}"

    def compute(self, n, ds):
        """Computes the value of the flux of a at the surface
=======
    def compute(self, ds):
        """Computes the value of the surface flux at the surface
>>>>>>> 8d3ab7bb

        Args:
            ds (ufl.Measure): surface measure of the model
        """

        # obtain mesh normal from field
        # if case multispecies, solution is an index, use sub_function_space
        if isinstance(self.field.solution, ufl.indexed.Indexed):
            mesh = self.field.sub_function_space.mesh
        else:
            mesh = self.field.solution.function_space.mesh
        n = ufl.FacetNormal(mesh)

        self.value = fem.assemble_scalar(
            fem.form(
                -self.D
                * ufl.dot(ufl.grad(self.field.solution), n)
                * ds(self.surface.id)
            )
        )
        self.data.append(self.value)<|MERGE_RESOLUTION|>--- conflicted
+++ resolved
@@ -23,17 +23,12 @@
     ) -> None:
         super().__init__(field, surface, filename)
 
-<<<<<<< HEAD
     @property
     def title(self):
         return f"{self.field.name} flux surface {self.surface.id}"
 
     def compute(self, n, ds):
-        """Computes the value of the flux of a at the surface
-=======
-    def compute(self, ds):
         """Computes the value of the surface flux at the surface
->>>>>>> 8d3ab7bb
 
         Args:
             ds (ufl.Measure): surface measure of the model
